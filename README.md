# GNSS_cal_tools

GNSS_cal_tools is a set of tools to transfer the calibration from one GNSS station to another.

## Description

This Python script transfers the calibration from a reference GNSS station to a Device Under Test (DUT) station by comparing observations between the two receivers. The tool calculates internal receiver delays for the DUT station based on a known calibrated reference station.

The definition of the delays is the usual in GNSS calibrations:

<<<<<<< HEAD
![](/images/delays.png)
=======
![](delays.png)
>>>>>>> d8419758



CABDLY and REFDLY are delays originated by the propagation of signals in cables, so they are measured in the usual way [Reference]

The value transfered from one receiver to another is <span style="color:blue">INTDLY</span>.

Measurements have to be performed in a common-clock / zero-baseline configuration:





<<<<<<< HEAD
![](/images/zerobaseline.png)
=======
![](zerobaseline.png)
>>>>>>> d8419758



## Dependencies

```python
pandas numpy matplotlib georinex allantools
```

## Features

- Processes RINEX observation files from two GNSS stations

- Uses ephemeris (RINEX NAV) for satellite positions

- Calculates code biases and internal delays

- Generates time difference plots and Allan deviation analysis

- Supports elevation-based data filtering

- Currently tested only with GPS data



## Usage

### What you need

Copy in one folder:

- GNSS_cal_tools.py *and* GNSS_cal_tools_subs.py.

- The two daily RINEX observation files of the stations.

- The RINEX navigation file for the day of the observations. 
  
  

### Configuration

Edit the configuration section at the top of GNSS_cal_tools.py to set your parameters.

#### Example:

```python
config = {
 'elmin': 5, # Minimum elevation angle (degrees)
 'intcod': 300, # Interval for code averaging (seconds)
 'ithr': 20, # Code threshold (ns)
 'thres': 0.05, # Residual threshold
 'SYS': 'G', # GNSS system (G=GPS)
 'plotelevations': True, # Enable elevation histograms
 'timeplots': True, # Enable time difference plots
 'calculate_delays': True, # Enable delay calculation
}
```

Edit the names of your RINEX files in GNSS_cal_tools.py and enter the Cartesian coordinates of the stations. This positions can be calculated, for example, using the  Precise Point Positioning service at []([Precise Point Positioning](https://webapp.csrs-scrs.nrcan-rncan.gc.ca/geod/tools-outils/ppp.php))



1. **RINEX Observation Files**:
   
   - `file_a`: Reference station (calibrated)
   
   - `file_b`: DUT station (to be calibrated)

2. **RINEX Navigation File**:
   
   - `file_nav`: Broadcast ephemeris file

3. **Position Inputs:**
   
   - `pos_a`: Cartesian coordinates of station a
   - `pos_b`: Cartesian coordinates of station b

#### Example:

```python
# RINEX OBS files
file_a = 'AGGO2350.24O'
file_b = 'SIMr2350.24O'  # The station that will be calibrated

# RINEX navigation file
file_nav = 'BRDC00IGS_R_20242350000_01D_MN.rnx'

# Positions extracted from NRCan PPP solutions
pos_a = np.array([2765121.467, -4449250.973, -3626403.769])
pos_b = np.array([2765129.907, -4449245.382, -3626402.075])
```

(Optional) Enter the delay values for both receivers. Leave np.nan for internal delays in station b. They will be calculated at the end.

```python
delays_a = {  # Known delays for reference station
    'INTdlyC1': 31.9,  # Internal C1 delay (ns)
    'INTdlyP1': 30.1,  # Internal P1 delay (ns)
    'INTdlyP2': 28.3,  # Internal P2 delay (ns)    
    'CABdly': 207.9,   # Cable delay (ns)
    'REFdly': 12.3,    # Reference delay (ns)
}

delays_b = {  # DUT station (unknown values should be NaN)
    'INTdlyC1': np.nan,  # Will be calculated
    'INTdlyP1': np.nan,  # Will be calculated
    'INTdlyP2': np.nan,  # Will be calculated
    'CABdly': 328.3,    # Known cable delay
    'REFdly': 13.7,     # Known reference delay
}
```

## Execution

Run the script directly from your IDE or from the console: 

```bash
python GNSS_calibration_transfer.py
```

## Limitations

- Currently only supports processing **one daily RINEX** file per station

- GNSS_cal_tools has been tested only on 30 seconds of observation interval.

- Only tested with GPS data

- Does not support LZ files (cases with different references)



# 

## Outputs

The script generates:

1. **Text Output**:
   
   - Processing summary
   
   - Calculated delays for the DUT receiver using the expression:
     
     $RAWDIF_{A-B} = \Delta CABdly_{A-B} + \Delta INTdly_{A-B} - \Delta REFdly_{A-B}$
   
   - Statistical analysis of time differences

2. **Graphical Output** (when enabled in config):
   
   - Elevation histograms
   
   - Time difference plots
   
   - Allan deviation plots

## Authors

Diego Luna.   luna at inti.gob.ar<|MERGE_RESOLUTION|>--- conflicted
+++ resolved
@@ -8,11 +8,9 @@
 
 The definition of the delays is the usual in GNSS calibrations:
 
-<<<<<<< HEAD
+
 ![](/images/delays.png)
-=======
-![](delays.png)
->>>>>>> d8419758
+
 
 
 
@@ -26,11 +24,9 @@
 
 
 
-<<<<<<< HEAD
+
 ![](/images/zerobaseline.png)
-=======
-![](zerobaseline.png)
->>>>>>> d8419758
+
 
 
 
